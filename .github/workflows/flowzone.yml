name: "Deploy to Balena"

on:
  push:
    tags:
      - "*.*.*"
    paths-ignore:
      - 'docs/**'
  workflow_dispatch:
<<<<<<< HEAD
  
=======

>>>>>>> 553fd52b
env:
  BALENA_APP: gh_mattster98/balena-wifi-repeater

jobs:
  build:
    name: "Deploy-to-Balena"
    runs-on: "ubuntu-latest"
    steps:
      - name: Checkout main branch
        uses: actions/checkout@v3

      - name: Update balena.yml
        uses: balena-io-experimental/balena.yml-action@main
        with:
          # Synchronise the GitHub README with the Balena Hub README
          sync_readme: true
          # If pushing a tag to deploy, use the same tag as the version number to display on Balena Hub
          sync_tag: true

      - name: Deploy to Balena
        uses: balena-io/deploy-to-balena-action@master
        with:
          balena_token: ${{ secrets.balena_token }}
          fleet: ${{ env.BALENA_APP }}<|MERGE_RESOLUTION|>--- conflicted
+++ resolved
@@ -7,11 +7,7 @@
     paths-ignore:
       - 'docs/**'
   workflow_dispatch:
-<<<<<<< HEAD
-  
-=======
 
->>>>>>> 553fd52b
 env:
   BALENA_APP: gh_mattster98/balena-wifi-repeater
 
